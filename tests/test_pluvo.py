from mock import call
import pytest

import pluvo
from pluvo import PluvoGenerator, DEFAULT_API_URL, DEFAULT_PAGE_SIZE


class Multiple:
    call_nr = 0

    def __init__(self, pages):
        self.pages = pages

    def results(self, *args, **kwargs):
        result = self.pages[self.call_nr]
        self.call_nr += 1
        return result


def test_pluvo_generator_one_page(mocker):
    pages = [
        {'count': 2, 'data': [1, 2]}
    ]

    _request_mock = mocker.MagicMock(side_effect=Multiple(pages).results)
    pluvo_mock = mocker.MagicMock(page_size=2, _request=_request_mock)

    retval = PluvoGenerator(pluvo_mock, 'endpoint')

    assert len(retval) == 2
    assert list(retval) == [1, 2]
    _request_mock.assert_has_calls([
        call('GET', 'endpoint', params={'limit': 2, 'offset': 0})])


def test_pluvo_generator_two_pages(mocker):
    pages = [
        {'count': 4, 'data': [1, 2]},
        {'count': 4, 'data': [3, 4]}
    ]

    _request_mock = mocker.MagicMock(side_effect=Multiple(pages).results)
    pluvo_mock = mocker.MagicMock(page_size=2, _request=_request_mock)

    retval = PluvoGenerator(pluvo_mock, 'endpoint')

    assert len(retval) == 4
    assert list(retval) == [1, 2, 3, 4]
    _request_mock.assert_has_calls([
        call('GET', 'endpoint', params={'limit': 2, 'offset': 0}),
        call('GET', 'endpoint', params={'limit': 2, 'offset': 2})
    ])


def test_pluvo_generator_limit(mocker):
    pages = [
        {'count': 4, 'data': [1, 2]},
        {'count': 4, 'data': [3, 4]}
    ]

    _request_mock = mocker.MagicMock(side_effect=Multiple(pages).results)
    pluvo_mock = mocker.MagicMock(page_size=2, _request=_request_mock)

    retval = PluvoGenerator(pluvo_mock, 'endpoint', params={'limit': 3})

    assert len(retval) == 3
    assert list(retval) == [1, 2, 3]
    _request_mock.assert_has_calls([
        call('GET', 'endpoint', params={'limit': 2, 'offset': 0}),
        call('GET', 'endpoint', params={'limit': 1, 'offset': 2})
    ])


def test_pluvo_generator_offset(mocker):
    pages = [
        {'count': 4, 'data': [3, 4]}
    ]

    _request_mock = mocker.MagicMock(side_effect=Multiple(pages).results)
    pluvo_mock = mocker.MagicMock(page_size=2, _request=_request_mock)

    retval = PluvoGenerator(pluvo_mock, 'endpoint', params={'offset': 2})

    assert len(retval) == 2
    assert list(retval) == [3, 4]
    _request_mock.assert_has_calls([
        call('GET', 'endpoint', params={'limit': 2, 'offset': 2})
    ])


def test_pluvo_generator_limit_and_offset(mocker):
    pages = [
        {'count': 1, 'data': [3]}
    ]

    _request_mock = mocker.MagicMock(side_effect=Multiple(pages).results)
    pluvo_mock = mocker.MagicMock(page_size=2, _request=_request_mock)

    retval = PluvoGenerator(pluvo_mock, 'endpoint',
                            params={'limit': 1, 'offset': 2})

    assert len(retval) == 1
    assert list(retval) == [3]
    _request_mock.assert_has_calls([
        call('GET', 'endpoint', params={'limit': 1, 'offset': 2})
    ])


def test_pluvo_generator_retrieving_less_items(mocker):
    pages = [
        {'count': 3, 'data': [1, 2]},
        {'count': 3, 'data': []}
    ]

    _request_mock = mocker.MagicMock(side_effect=Multiple(pages).results)
    pluvo_mock = mocker.MagicMock(page_size=2, _request=_request_mock)

    retval = PluvoGenerator(pluvo_mock, 'endpoint')

    assert len(retval) == 3
    assert list(retval) == [1, 2]
    _request_mock.assert_has_calls([
        call('GET', 'endpoint', params={'limit': 2, 'offset': 0}),
        call('GET', 'endpoint', params={'limit': 1, 'offset': 2})
    ])


def test_pluvo_init_client_credentials():
    p = pluvo.Pluvo(client_id='client_id', client_secret='client_secret')

    assert p.client_id == 'client_id'
    assert p.client_secret == 'client_secret'
    assert p.token is None
    assert p.api_url == DEFAULT_API_URL
    assert p.page_size == DEFAULT_PAGE_SIZE


def test_pluvo_init_client_credentials_missing_one():
    with pytest.raises(pluvo.PluvoMisconfigured):
        pluvo.Pluvo(client_id='client_id')

    with pytest.raises(pluvo.PluvoMisconfigured):
        pluvo.Pluvo(client_secret='client_secret')


def test_pluvo_init_token():
    p = pluvo.Pluvo(token='token')

    assert p.client_id is None
    assert p.client_secret is None
    assert p.token == 'token'
    assert p.api_url == DEFAULT_API_URL
    assert p.page_size == DEFAULT_PAGE_SIZE


def test_pluvo_init_client_credentials_too_many():
    with pytest.raises(pluvo.PluvoMisconfigured):
        pluvo.Pluvo(client_id='client_id', client_secret='client_secret',
                    token='token')


def test_pluvo_init_no_credentials():
    with pytest.raises(pluvo.PluvoMisconfigured):
        pluvo.Pluvo()

    with pytest.raises(pluvo.PluvoMisconfigured):
        pluvo.Pluvo(client_id='', client_secret='')

    with pytest.raises(pluvo.PluvoMisconfigured):
        pluvo.Pluvo(client_id=None, client_secret=None)


def test_pluvo_init_api_url():
    p = pluvo.Pluvo(token='token', api_url='api_url')

    assert p.client_id is None
    assert p.client_secret is None
    assert p.token == 'token'
    assert p.api_url == 'api_url'
    assert p.page_size == DEFAULT_PAGE_SIZE


def test_pluvo_init_page_size():
    p = pluvo.Pluvo(token='token', page_size='page_size')

    assert p.client_id is None
    assert p.client_secret is None
    assert p.token == 'token'
    assert p.api_url == DEFAULT_API_URL
    assert p.page_size == 'page_size'


def test_pluvo_set_auth_headers():
    p = pluvo.Pluvo(client_id='client_id', client_secret='client_secret')

    retval = p._set_auth_headers()

    assert retval == {'client_id': 'client_id',
                      'client_secret': 'client_secret'}

    retval = p._set_auth_headers(headers={'test': 1})

    assert retval == {'client_id': 'client_id',
                      'client_secret': 'client_secret', 'test': 1}


def test_pluvo_set_auth_params():
    p = pluvo.Pluvo(token='token')

    retval = p._set_auth_params()

    assert retval == {'token': 'token'}

    retval = p._set_auth_params(params={'test': 1})

    assert retval == {'token': 'token', 'test': 1}


def test_pluvo_get_with_client_credentials(mocker):
    p = pluvo.Pluvo(client_id='client_id', client_secret='client_secret')
    requests_mock = mocker.patch(
        'requests.request', return_value=mocker.MagicMock(status_code=200))

    retval = p._request('GET', 'url')

    assert retval == requests_mock.return_value.json()
    requests_mock.assert_called_once_with(
        'GET', '{}url'.format(DEFAULT_API_URL), params={}, json=None,
        headers={'client_id': 'client_id', 'client_secret': 'client_secret'})


def test_pluvo_get_with_token(mocker):
    p = pluvo.Pluvo(token='token')
    requests_mock = mocker.patch(
        'requests.request', return_value=mocker.MagicMock(status_code=200))

    retval = p._request('GET', 'url')

    assert retval == requests_mock.return_value.json()
    requests_mock.assert_called_once_with(
        'GET', '{}url'.format(DEFAULT_API_URL), params={'token': 'token'},
        json=None, headers={})


def test_pluvo_get_with_params_and_token(mocker):
    p = pluvo.Pluvo(token='token')
    requests_mock = mocker.patch(
        'requests.request', return_value=mocker.MagicMock(status_code=200))

    retval = p._request('GET', 'url', params={'param': 1})

    assert retval == requests_mock.return_value.json()
    requests_mock.assert_called_once_with(
        'GET', '{}url'.format(DEFAULT_API_URL),
        json=None, params={'param': 1, 'token': 'token'}, headers={})


def test_pluvo_get_request_error(mocker):
    p = pluvo.Pluvo(token='token')
    mocker.patch('requests.request', return_value=mocker.MagicMock(
        status_code=400, json=mocker.MagicMock(
            return_value={'error': 'error message'})))

    with pytest.raises(pluvo.PluvoAPIException) as exc_info:
        p._request('GET', 'url')

    assert exc_info.value.status_code == 400
    assert exc_info.value.message == 'error message'
    assert str(exc_info.value) == 'HTTP status 400 - error message'


def test_pluvo_request_500_error(mocker):
    p = pluvo.Pluvo(token='token')
    mocker.patch('requests.request', return_value=mocker.MagicMock(
        status_code=500, json=mocker.MagicMock(side_effect=ValueError())))

    with pytest.raises(pluvo.PluvoException):
        p._request('GET', 'url')


def test_pluvo_request_no_json_response(mocker):
    p = pluvo.Pluvo(token='token')
    mocker.patch('requests.request', return_value=mocker.MagicMock(
        status_code=200, json=mocker.MagicMock(side_effect=ValueError())))

    with pytest.raises(pluvo.PluvoException):
        p._request('GET', 'url')


def test_pluvo_request_error_no_error_data(mocker):
    p = pluvo.Pluvo(token='token')
    mocker.patch('requests.request', return_value=mocker.MagicMock(
        status_code=404, json=mocker.MagicMock(return_value={''})))

    with pytest.raises(pluvo.PluvoException):
        p._request('GET', 'url')


def test_pluvo_get_multiple(mocker):
    p = pluvo.Pluvo(token='token')
    pluvo_generator_mock = mocker.patch('pluvo.pluvo.PluvoGenerator')

    p._get_multiple('endpoint', params='params')

    pluvo_generator_mock.assert_called_once_with(
        pluvo=p, endpoint='endpoint', params='params')


def test_pluvo_put(mocker):
    p = pluvo.Pluvo(token='token')
    mocker.patch.object(p, '_set_auth_params')
    mocker.patch.object(p, '_set_auth_headers')
    requests_mock = mocker.patch(
        'requests.request', return_value=mocker.MagicMock(status_code=200))

    retval = p._request('PUT', 'endpoint', {'test': 1}, params='params')

    assert retval == requests_mock.return_value.json()
    p._set_auth_params.assert_called_once_with('params')
    p._set_auth_headers.assert_called_once_with()
    requests_mock.assert_called_once_with(
        'PUT', '{}endpoint'.format(DEFAULT_API_URL),
        params=p._set_auth_params.return_value,
        headers=p._set_auth_headers.return_value, json={"test": 1})


def test_pluvo_put_request_error(mocker):
    p = pluvo.Pluvo(token='token')
    mocker.patch('requests.request', return_value=mocker.MagicMock(
        status_code=400, json=mocker.MagicMock(
            return_value={'error': 'error message'})))

    with pytest.raises(pluvo.PluvoAPIException) as exc_info:
        p._request('PUT', 'url', 'data')

    assert exc_info.value.status_code == 400
    assert exc_info.value.message == 'error message'
    assert str(exc_info.value) == 'HTTP status 400 - error message'


def test_pluvo_post(mocker):
    p = pluvo.Pluvo(token='token')
    mocker.patch.object(p, '_set_auth_params')
    mocker.patch.object(p, '_set_auth_headers')
    requests_mock = mocker.patch(
        'requests.request', return_value=mocker.MagicMock(status_code=200))

    retval = p._request('POST', 'endpoint', {'test': 1}, params='params')

    assert retval == requests_mock.return_value.json()
    p._set_auth_params.assert_called_once_with('params')
    p._set_auth_headers.assert_called_once_with()
    requests_mock.assert_called_once_with(
        'POST', '{}endpoint'.format(DEFAULT_API_URL),
        params=p._set_auth_params.return_value,
        headers=p._set_auth_headers.return_value, json={"test": 1})


def test_pluvo_post_request_error(mocker):
    p = pluvo.Pluvo(token='token')
    mocker.patch('requests.request', return_value=mocker.MagicMock(
        status_code=400, json=mocker.MagicMock(
            return_value={'error': 'error message'})))

    with pytest.raises(pluvo.PluvoAPIException) as exc_info:
        p._request('POST', 'url', 'data')

    assert exc_info.value.status_code == 400
    assert exc_info.value.message == 'error message'
    assert str(exc_info.value) == 'HTTP status 400 - error message'


def test_pluvo_set_course_put(mocker):
    p = pluvo.Pluvo(token='token')
    mocker.patch.object(p, '_request')

    retval = p.set_course({'id': 1})

    assert retval == p._request.return_value
    p._request.assert_called_once_with('PUT', 'course/1/', {'id': 1})


def test_pluvo_set_course_post(mocker):
    p = pluvo.Pluvo(token='token')
    mocker.patch.object(p, '_request')

    retval = p.set_course({'test': 1})

    assert retval == p._request.return_value
    p._request.assert_called_once_with('POST', 'course/', {'test': 1})


def test_pluvo_get_course(mocker):
    p = pluvo.Pluvo(token='token')
    mocker.patch.object(p, '_request')

    retval = p.get_course(1)

    assert retval == p._request.return_value
    p._request.assert_called_once_with('GET', 'course/1/')


def test_pluvo_get_courses(mocker):
    p = pluvo.Pluvo(token='token')
    mocker.patch.object(p, '_get_multiple')

<<<<<<< HEAD
    retval = p.get_courses(1, 2, 3, 4, 5, 6, 7, 8, 9, 10, 11)
=======
    retval = p.get_courses(1, 2, 3, 4, 5, 6, 7, 8, 9, 10, 12)
>>>>>>> 2e85fb63

    assert retval == p._get_multiple.return_value
    p._get_multiple.assert_called_once_with(
        'course/', params={
            'offset': 1, 'limit': 2, 'title': 3,
            'description': 4, 'published_from': 5,
            'published_to': 6, 'student_id': 7,
            'creator_id': 8, 'creation_date_from': 9,
            'creation_date_to': 10,
<<<<<<< HEAD
            'order_by': 11,
=======
            'id': 12
>>>>>>> 2e85fb63
        })


def test_pluvo_set_organisation_put(mocker):
    p = pluvo.Pluvo(token='token')
    mocker.patch.object(p, '_request')

    retval = p.set_organisation({'id': 1})

    assert retval == p._request.return_value
    p._request.assert_called_once_with('PUT', 'organisation/1/', {'id': 1})


def test_pluvo_set_organisation_post(mocker):
    p = pluvo.Pluvo(token='token')
    mocker.patch.object(p, '_request')

    retval = p.set_organisation({'test': 1})

    assert retval == p._request.return_value
    p._request.assert_called_once_with('POST', 'organisation/', {'test': 1})


def test_pluvo_get_s3_upload_token(mocker):
    p = pluvo.Pluvo(token='token')
    mocker.patch.object(p, '_request')

    retval = p.get_s3_upload_token('filename.jpg', 'image/jpeg')

    assert retval == p._request.return_value
    p._request.assert_called_once_with(
        'GET', 'media/s3_upload_token/',
        params={'filename': 'filename.jpg', 'media_type': 'image/jpeg'})


def test_pluvo_get_token(mocker):
    p = pluvo.Pluvo(token='token')
    mocker.patch.object(p, '_request')

    retval = p.get_token('student', 1, 2)

    assert retval == p._request.return_value
    p._request.assert_called_once_with('GET', 'user/token/student',
                                       params={'user_id': 1, 'course_id': 2})


def test_pluvo_get_trainer_token(mocker):
    p = pluvo.Pluvo(token='token')
    mocker.patch.object(p, '_request')

    retval = p.get_token('trainer', 1, 2, 3)

    assert retval == p._request.return_value
    p._request.assert_called_once_with('GET', 'user/token/trainer', params={
        'user_id': 1, 'course_id': 2, 'trainer_id': 3})


def test_pluvo_get_user(mocker):
    p = pluvo.Pluvo(token='token')
    mocker.patch.object(p, '_request')

    retval = p.get_user(1)

    assert retval == p._request.return_value
    p._request.assert_called_once_with('GET', 'user/1/')


def test_pluvo_get_users(mocker):
    p = pluvo.Pluvo(token='token')
    mocker.patch.object(p, '_get_multiple')

    retval = p.get_users(1, 2, 3, 4, 5, 6, 7)

    assert retval == p._get_multiple.return_value
    p._get_multiple.assert_called_once_with(
        'user/', params={
            'offset': 1, 'limit': 2, 'name': 3,
            'creation_date_from': 4, 'creation_date_to': 5,
            'created_course_id': 6, 'following_course_id': 7
        })


def test_pluvo_set_user_put(mocker):
    p = pluvo.Pluvo(token='token')
    mocker.patch.object(p, '_request')

    retval = p.set_user({'id': 1})

    assert retval == p._request.return_value
    p._request.assert_called_once_with('PUT', 'user/1/', {'id': 1})


def test_pluvo_set_user_post(mocker):
    p = pluvo.Pluvo(token='token')
    mocker.patch.object(p, '_request')

    retval = p.set_user({'test': 1})

    assert retval == p._request.return_value
    p._request.assert_called_once_with('POST', 'user/', {'test': 1})


def test_pluvo_get_progress_report(mocker):
    p = pluvo.Pluvo(token='token')
    mocker.patch.object(p, '_get_multiple')

    retval = p.get_progress_report([1, 2], [3, 4], ['-student_id'])
    assert retval == p._get_multiple.return_value
    p._get_multiple.assert_called_once_with('progress/reports/', params={
        'student_id': [1, 2],
        'course_id': [3, 4],
        'order_by': ['-student_id']
    })


def test_pluvo_archive_student_course_version(mocker):
    p = pluvo.Pluvo(token='token')
    mocker.patch.object(p, '_request')

    retval = p.archive_student_course_version(1, 2)
    assert retval == p._request.return_value
    p._request.assert_called_once_with(
        'PUT', 'course/1/user/2/', {'action': 'archive'})


def test_pluvo_get_version(mocker):
    p = pluvo.Pluvo(token='token')
    mocker.patch.object(p, '_request')

    retval = p.get_version()

    assert retval == p._request.return_value
    p._request.assert_called_once_with('GET', 'version/')<|MERGE_RESOLUTION|>--- conflicted
+++ resolved
@@ -404,11 +404,7 @@
     p = pluvo.Pluvo(token='token')
     mocker.patch.object(p, '_get_multiple')
 
-<<<<<<< HEAD
-    retval = p.get_courses(1, 2, 3, 4, 5, 6, 7, 8, 9, 10, 11)
-=======
-    retval = p.get_courses(1, 2, 3, 4, 5, 6, 7, 8, 9, 10, 12)
->>>>>>> 2e85fb63
+    retval = p.get_courses(1, 2, 3, 4, 5, 6, 7, 8, 9, 10, 11, 12)
 
     assert retval == p._get_multiple.return_value
     p._get_multiple.assert_called_once_with(
@@ -418,11 +414,8 @@
             'published_to': 6, 'student_id': 7,
             'creator_id': 8, 'creation_date_from': 9,
             'creation_date_to': 10,
-<<<<<<< HEAD
             'order_by': 11,
-=======
             'id': 12
->>>>>>> 2e85fb63
         })
 
 
